import asyncio
from decimal import Decimal
from typing import TYPE_CHECKING, Any, Dict, List, Optional, Tuple, Union

import pandas as pd

from hummingbot.connector.derivative.bybit_perpetual import (
    bybit_perpetual_constants as CONSTANTS,
    bybit_perpetual_utils,
    bybit_perpetual_web_utils as web_utils,
)
from hummingbot.core.data_type.common import TradeType
from hummingbot.core.data_type.funding_info import FundingInfo, FundingInfoUpdate
from hummingbot.core.data_type.order_book import OrderBookMessage
from hummingbot.core.data_type.order_book_message import OrderBookMessageType
from hummingbot.core.data_type.perpetual_api_order_book_data_source import PerpetualAPIOrderBookDataSource
from hummingbot.core.utils.tracking_nonce import NonceCreator
from hummingbot.core.web_assistant.connections.data_types import RESTMethod, WSJSONRequest
from hummingbot.core.web_assistant.web_assistants_factory import WebAssistantsFactory
from hummingbot.core.web_assistant.ws_assistant import WSAssistant

if TYPE_CHECKING:
    from hummingbot.connector.derivative.bybit_perpetual.bybit_perpetual_derivative import BybitPerpetualDerivative


class BybitPerpetualAPIOrderBookDataSource(PerpetualAPIOrderBookDataSource):
    def __init__(
        self,
        trading_pairs: List[str],
        connector: 'BybitPerpetualDerivative',
        api_factory: WebAssistantsFactory,
        domain: str = CONSTANTS.DEFAULT_DOMAIN
    ):
        super().__init__(trading_pairs)
        self._connector = connector
        self._api_factory = api_factory
        self._domain = domain
        self._nonce_provider = NonceCreator.for_microseconds()

    async def get_last_traded_prices(self, trading_pairs: List[str], domain: Optional[str] = None) -> Dict[str, float]:
        return await self._connector.get_last_traded_prices(trading_pairs=trading_pairs)

    async def get_funding_info(self, trading_pair: str) -> FundingInfo:
        funding_info_response = await self._request_complete_funding_info(trading_pair)
        general_info = funding_info_response[0]["result"][0]
        predicted_funding = funding_info_response[1]["result"]

        funding_info = FundingInfo(
            trading_pair=trading_pair,
            index_price=Decimal(str(general_info["index_price"])),
            mark_price=Decimal(str(general_info["mark_price"])),
            next_funding_utc_timestamp=int(pd.Timestamp(general_info["next_funding_time"]).timestamp()),
            rate=Decimal(str(predicted_funding["predicted_funding_rate"])),
        )
        return funding_info

    async def listen_for_subscriptions(self):
        """
        Subscribe to all required events and start the listening cycle.
        """
        tasks_future = None
        try:
            linear_trading_pairs, non_linear_trading_pairs = bybit_perpetual_utils.get_linear_non_linear_split(
                self._trading_pairs
            )

            tasks = []
            if linear_trading_pairs:
                tasks.append(self._listen_for_subscriptions_on_url(
                    url=web_utils.wss_linear_public_url(self._domain),
                    trading_pairs=linear_trading_pairs))
            if non_linear_trading_pairs:
                tasks.append(self._listen_for_subscriptions_on_url(
                    url=web_utils.wss_non_linear_public_url(self._domain),
                    trading_pairs=non_linear_trading_pairs))

            if tasks:
                tasks_future = asyncio.gather(*tasks)
                await tasks_future

        except asyncio.CancelledError:
            tasks_future and tasks_future.cancel()
            raise

    async def _listen_for_subscriptions_on_url(self, url: str, trading_pairs: List[str]):
        """
        Subscribe to all required events and start the listening cycle.
        :param url: the wss url to connect to
        :param trading_pairs: the trading pairs for which the function should listen events
        """

        ws: Optional[WSAssistant] = None
        while True:
            try:
                ws = await self._get_connected_websocket_assistant(url)
                await self._subscribe_to_channels(ws, trading_pairs)
                await self._process_websocket_messages(ws)
            except asyncio.CancelledError:
                raise
            except Exception:
                self.logger().exception(
                    f"Unexpected error occurred when listening to order book streams {url}. Retrying in 5 seconds..."
                )
                await self._sleep(5.0)
            finally:
                ws and await ws.disconnect()

    async def _get_connected_websocket_assistant(self, ws_url: str) -> WSAssistant:
        ws: WSAssistant = await self._api_factory.get_ws_assistant()
        await ws.connect(
            ws_url=ws_url, message_timeout=CONSTANTS.SECONDS_TO_WAIT_TO_RECEIVE_MESSAGE
        )
        return ws

    async def _subscribe_to_channels(self, ws: WSAssistant, trading_pairs: List[str]):
        try:
            symbols = [
                await self._connector.exchange_symbol_associated_to_pair(trading_pair=trading_pair)
                for trading_pair in trading_pairs
            ]
            symbols_str = "|".join(symbols)

            payload = {
                "op": "subscribe",
                "args": [f"{CONSTANTS.WS_TRADES_TOPIC}.{symbols_str}"],
            }
            subscribe_trade_request = WSJSONRequest(payload=payload)

            payload = {
                "op": "subscribe",
                "args": [f"{CONSTANTS.WS_ORDER_BOOK_EVENTS_TOPIC}.{symbols_str}"],
            }
            subscribe_orderbook_request = WSJSONRequest(payload=payload)

            payload = {
                "op": "subscribe",
                "args": [f"{CONSTANTS.WS_INSTRUMENTS_INFO_TOPIC}.{symbols_str}"],
            }
            subscribe_instruments_request = WSJSONRequest(payload=payload)

            await ws.send(subscribe_trade_request)  # not rate-limited
            await ws.send(subscribe_orderbook_request)  # not rate-limited
            await ws.send(subscribe_instruments_request)  # not rate-limited
            self.logger().info("Subscribed to public order book, trade and funding info channels...")
        except asyncio.CancelledError:
            raise
        except Exception:
            self.logger().exception("Unexpected error occurred subscribing to order book trading and delta streams...")
            raise

    async def _process_websocket_messages(self, websocket_assistant: WSAssistant):
        while True:
            try:
<<<<<<< HEAD
                async for ws_response in websocket_assistant.iter_messages():
                    data: Dict[str, Any] = ws_response.data
                    channel: str = self._channel_originating_message(event_message=data)
                    if channel in self._get_messages_queue_keys():
                        self._message_queue[channel].put_nowait(data)
=======
                await super()._process_websocket_messages(websocket_assistant=websocket_assistant)
>>>>>>> 2734789d
            except asyncio.TimeoutError:
                ping_request = WSJSONRequest(payload={"op": "ping"})
                await websocket_assistant.send(ping_request)

    def _channel_originating_message(self, event_message: Dict[str, Any]) -> str:
        channel = ""
        if "success" not in event_message:
            event_channel = event_message["topic"]
            event_channel = ".".join(event_channel.split(".")[:-1])
            if event_channel == CONSTANTS.WS_TRADES_TOPIC:
                channel = self._trade_messages_queue_key
            elif event_channel == CONSTANTS.WS_ORDER_BOOK_EVENTS_TOPIC:
                channel = self._diff_messages_queue_key
            elif event_channel == CONSTANTS.WS_INSTRUMENTS_INFO_TOPIC:
                channel = self._funding_info_messages_queue_key
        return channel

    async def _parse_order_book_diff_message(self, raw_message: Dict[str, Any], message_queue: asyncio.Queue):
        event_type = raw_message["type"]

        if event_type == "delta":
            symbol = raw_message["topic"].split(".")[-1]
            trading_pair = await self._connector.trading_pair_associated_to_exchange_symbol(symbol)
            timestamp_us = int(raw_message["timestamp_e6"])
            update_id = self._nonce_provider.get_tracking_nonce(timestamp=timestamp_us * 1e-6)
            diffs_data = raw_message["data"]
            bids, asks = self._get_bids_and_asks_from_ws_msg_data(diffs_data)
            order_book_message_content = {
                "trading_pair": trading_pair,
                "update_id": update_id,
                "bids": bids,
                "asks": asks,
            }
            diff_message = OrderBookMessage(
                message_type=OrderBookMessageType.DIFF,
                content=order_book_message_content,
                timestamp=timestamp_us * 1e-6,
            )
            message_queue.put_nowait(diff_message)

    async def _parse_trade_message(self, raw_message: Dict[str, Any], message_queue: asyncio.Queue):
        trade_updates = raw_message["data"]

        for trade_data in trade_updates:
            symbol = trade_data["symbol"]
            trading_pair = await self._connector.trading_pair_associated_to_exchange_symbol(symbol)
            ts_ms = int(trade_data["trade_time_ms"])
            trade_type = float(TradeType.BUY.value) if trade_data["side"] == "Buy" else float(TradeType.SELL.value)
            message_content = {
                "trade_id": trade_data["trade_id"],
                "trading_pair": trading_pair,
                "trade_type": trade_type,
                "amount": trade_data["size"],
                "price": trade_data["price"],
            }
            trade_message = OrderBookMessage(
                message_type=OrderBookMessageType.TRADE,
                content=message_content,
                timestamp=ts_ms * 1e-3,
            )
            message_queue.put_nowait(trade_message)

    async def _parse_funding_info_message(self, raw_message: Dict[str, Any], message_queue: asyncio.Queue):
        event_type = raw_message["type"]
        if event_type == "delta":
            symbol = raw_message["topic"].split(".")[-1]
            trading_pair = await self._connector.trading_pair_associated_to_exchange_symbol(symbol)
            entries = raw_message["data"]["update"]
            for entry in entries:
                info_update = FundingInfoUpdate(trading_pair)
                if "index_price" in entry:
                    info_update.index_price = Decimal(str(entry["index_price"]))
                if "mark_price" in entry:
                    info_update.mark_price = Decimal(str(entry["mark_price"]))
                if "next_funding_time" in entry:
                    info_update.next_funding_utc_timestamp = int(
                        pd.Timestamp(str(entry["next_funding_time"]), tz="UTC").timestamp()
                    )
                if "predicted_funding_rate_e6" in entry:
                    info_update.rate = (
                        Decimal(str(entry["predicted_funding_rate_e6"])) * Decimal(1e-6)
                    )
                message_queue.put_nowait(info_update)

    async def _request_complete_funding_info(self, trading_pair: str):
        tasks = []
        params = {
            "symbol": await self._connector.exchange_symbol_associated_to_pair(trading_pair=trading_pair),
        }

        rest_assistant = await self._api_factory.get_rest_assistant()
        endpoint_info = CONSTANTS.LATEST_SYMBOL_INFORMATION_ENDPOINT
        url_info = web_utils.get_rest_url_for_endpoint(endpoint=endpoint_info, trading_pair=trading_pair, domain=self._domain)
        limit_id = web_utils.get_rest_api_limit_id_for_endpoint(endpoint_info)
        tasks.append(rest_assistant.execute_request(
            url=url_info,
            throttler_limit_id=limit_id,
            params=params,
            method=RESTMethod.GET,
        ))
        endpoint_predicted = CONSTANTS.GET_PREDICTED_FUNDING_RATE_PATH_URL
        url_predicted = web_utils.get_rest_url_for_endpoint(endpoint=endpoint_predicted, trading_pair=trading_pair, domain=self._domain)
        limit_id_predicted = web_utils.get_rest_api_limit_id_for_endpoint(endpoint_predicted, trading_pair)
        tasks.append(rest_assistant.execute_request(
            url=url_predicted,
            throttler_limit_id=limit_id_predicted,
            params=params,
            method=RESTMethod.GET,
            is_auth_required=True
        ))

        responses = await asyncio.gather(*tasks)
        return responses

    async def _order_book_snapshot(self, trading_pair: str) -> OrderBookMessage:
        snapshot_response = await self._request_order_book_snapshot(trading_pair)
        snapshot_data = snapshot_response["result"]
        timestamp = float(snapshot_response["time_now"])
        update_id = self._nonce_provider.get_tracking_nonce(timestamp=timestamp)

        bids, asks = self._get_bids_and_asks_from_rest_msg_data(snapshot_data)
        order_book_message_content = {
            "trading_pair": trading_pair,
            "update_id": update_id,
            "bids": bids,
            "asks": asks,
        }
        snapshot_msg: OrderBookMessage = OrderBookMessage(
            message_type=OrderBookMessageType.SNAPSHOT,
            content=order_book_message_content,
            timestamp=timestamp,
        )

        return snapshot_msg

    async def _request_order_book_snapshot(self, trading_pair: str) -> Dict[str, Any]:
        params = {
            "symbol": await self._connector.exchange_symbol_associated_to_pair(trading_pair=trading_pair),
        }

        rest_assistant = await self._api_factory.get_rest_assistant()
        endpoint = CONSTANTS.ORDER_BOOK_ENDPOINT
        url = web_utils.get_rest_url_for_endpoint(endpoint=endpoint, trading_pair=trading_pair, domain=self._domain)
        limit_id = web_utils.get_rest_api_limit_id_for_endpoint(endpoint)
        data = await rest_assistant.execute_request(
            url=url,
            throttler_limit_id=limit_id,
            params=params,
            method=RESTMethod.GET,
        )

        return data

    @staticmethod
    def _get_bids_and_asks_from_rest_msg_data(
        snapshot: List[Dict[str, Union[str, int, float]]]
    ) -> Tuple[List[Tuple[float, float]], List[Tuple[float, float]]]:
        bisect_idx = 0
        for i, row in enumerate(snapshot):
            if row["side"] == "Sell":
                bisect_idx = i
                break
        bids = [
            (float(row["price"]), float(row["size"]))
            for row in snapshot[:bisect_idx]
        ]
        asks = [
            (float(row["price"]), float(row["size"]))
            for row in snapshot[bisect_idx:]
        ]
        return bids, asks

    @staticmethod
    def _get_bids_and_asks_from_ws_msg_data(
        snapshot: Dict[str, List[Dict[str, Union[str, int, float]]]]
    ) -> Tuple[List[Tuple[float, float]], List[Tuple[float, float]]]:
        bids = []
        asks = []
        for action, rows_list in snapshot.items():
            if action not in ["delete", "update", "insert"]:
                continue
            is_delete = action == "delete"
            for row_dict in rows_list:
                row_price = row_dict["price"]
                row_size = 0.0 if is_delete else row_dict["size"]
                row_tuple = (row_price, row_size)
                if row_dict["side"] == "Buy":
                    bids.append(row_tuple)
                else:
                    asks.append(row_tuple)
        return bids, asks

    async def _connected_websocket_assistant(self) -> WSAssistant:
        pass  # unused

    async def _subscribe_channels(self, ws: WSAssistant):
        pass  # unused<|MERGE_RESOLUTION|>--- conflicted
+++ resolved
@@ -151,15 +151,7 @@
     async def _process_websocket_messages(self, websocket_assistant: WSAssistant):
         while True:
             try:
-<<<<<<< HEAD
-                async for ws_response in websocket_assistant.iter_messages():
-                    data: Dict[str, Any] = ws_response.data
-                    channel: str = self._channel_originating_message(event_message=data)
-                    if channel in self._get_messages_queue_keys():
-                        self._message_queue[channel].put_nowait(data)
-=======
                 await super()._process_websocket_messages(websocket_assistant=websocket_assistant)
->>>>>>> 2734789d
             except asyncio.TimeoutError:
                 ping_request = WSJSONRequest(payload={"op": "ping"})
                 await websocket_assistant.send(ping_request)
