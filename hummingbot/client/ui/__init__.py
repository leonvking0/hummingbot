--- conflicted
+++ resolved
@@ -1,8 +1,7 @@
-<<<<<<< HEAD
 import os
 import sys
 from os.path import dirname, join, realpath
-from typing import Optional, Type
+from typing import Type
 
 from prompt_toolkit.shortcuts import input_dialog, message_dialog
 from prompt_toolkit.styles import Style
@@ -10,31 +9,23 @@
 from hummingbot import root_path
 from hummingbot.client.config.conf_migration import migrate_configs, migrate_strategies_only
 from hummingbot.client.config.config_crypt import BaseSecretsManager, store_password_verification
-from hummingbot.client.config.global_config_map import color_config_map
 from hummingbot.client.config.security import Security
 from hummingbot.client.settings import CONF_DIR_PATH
 
 sys.path.insert(0, str(root_path()))
-=======
-from os.path import dirname, join, realpath
-
-from prompt_toolkit.shortcuts import input_dialog, message_dialog
-from prompt_toolkit.styles import Style
->>>>>>> 1eb2577a
 
 
 with open(realpath(join(dirname(__file__), '../../VERSION'))) as version_file:
     version = version_file.read().strip()
 
 
-<<<<<<< HEAD
-def login_prompt(secrets_manager_cls: Type[BaseSecretsManager]) -> Optional[BaseSecretsManager]:
+def login_prompt(secrets_manager_cls: Type[BaseSecretsManager], style: Style):
     err_msg = None
     secrets_manager = None
     if Security.new_password_required() and legacy_confs_exist():
-        secrets_manager = migrate_configs_prompt(secrets_manager_cls)
+        secrets_manager = migrate_configs_prompt(secrets_manager_cls, style)
     if Security.new_password_required():
-        show_welcome()
+        show_welcome(style)
         password = input_dialog(
             title="Set Password",
             text="Create a password to protect your sensitive data. "
@@ -44,14 +35,14 @@
                  " to migrate your existing secure configs to the new management system."
                  "\n\nEnter your new password:",
             password=True,
-            style=dialog_style).run()
+            style=style).run()
         if password is None:
             return None
         re_password = input_dialog(
             title="Set Password",
             text="Please re-enter your password:",
             password=True,
-            style=dialog_style).run()
+            style=style).run()
         if re_password is None:
             return None
         if password != re_password:
@@ -59,13 +50,13 @@
         else:
             secrets_manager = secrets_manager_cls(password)
             store_password_verification(secrets_manager)
-        migrate_strategies_only_prompt()
+        migrate_strategies_only_prompt(style)
     else:
         password = input_dialog(
             title="Welcome back to Hummingbot",
             text="Enter your password:",
             password=True,
-            style=dialog_style).run()
+            style=style).run()
         if password is None:
             return None
         secrets_manager = secrets_manager_cls(password)
@@ -75,8 +66,8 @@
         message_dialog(
             title='Error',
             text=err_msg,
-            style=dialog_style).run()
-        return login_prompt(secrets_manager_cls)
+            style=style).run()
+        return login_prompt(secrets_manager_cls, style)
     return secrets_manager
 
 
@@ -92,7 +83,7 @@
     return exist
 
 
-def migrate_configs_prompt(secrets_manager_cls: Type[BaseSecretsManager]) -> BaseSecretsManager:
+def migrate_configs_prompt(secrets_manager_cls: Type[BaseSecretsManager], style: Style) -> BaseSecretsManager:
     message_dialog(
         title='Configs Migration',
         text="""
@@ -105,12 +96,12 @@
             please enter your password on the following screen.
 
                 """,
-        style=dialog_style).run()
+        style=style).run()
     password = input_dialog(
         title="Input Password",
         text="\n\nEnter your password:",
         password=True,
-        style=dialog_style).run()
+        style=style).run()
     if password is None:
         raise ValueError("Wrong password.")
     secrets_manager = secrets_manager_cls(password)
@@ -128,11 +119,11 @@
                             The migration process was completed successfully.
 
                                 """,
-            style=dialog_style).run()
+            style=style).run()
     return secrets_manager
 
 
-def migrate_strategies_only_prompt():
+def migrate_strategies_only_prompt(style: Style):
     message_dialog(
         title='Strategies Configs Migration',
         text="""
@@ -145,10 +136,10 @@
                 to the new format.
 
                     """,
-        style=dialog_style).run()
+        style=style).run()
     errors = migrate_strategies_only()
     if len(errors) != 0:
-        _migration_errors_dialog(errors)
+        _migration_errors_dialog(errors, style)
     else:
         message_dialog(
             title='Strategies Configs Migration Success',
@@ -160,10 +151,10 @@
                             The migration process was completed successfully.
 
                                 """,
-            style=dialog_style).run()
-
-
-def _migration_errors_dialog(errors):
+            style=style).run()
+
+
+def _migration_errors_dialog(errors, style: Style):
     errors_str = "\n                    ".join(errors)
     message_dialog(
         title='Configs Migration Errors',
@@ -175,13 +166,10 @@
                 {errors_str}
 
                     """,
-        style=dialog_style).run()
-
-
-def show_welcome():
-=======
+        style=style).run()
+
+
 def show_welcome(style: Style):
->>>>>>> 1eb2577a
     message_dialog(
         title='Welcome to Hummingbot',
         text="""
@@ -233,58 +221,4 @@
     data. Please store this password safely since there is no way to reset it.
 
         """,
-<<<<<<< HEAD
-        style=dialog_style).run()
-=======
-        style=style).run()
-
-
-def login_prompt(style: Style):
-    import time
-
-    from hummingbot.client.config.security import Security
-
-    err_msg = None
-    if Security.new_password_required():
-        show_welcome(style)
-        password = input_dialog(
-            title="Set Password",
-            text="Create a password to protect your sensitive data. "
-                 "This password is not shared with us nor with anyone else, so please store it securely."
-                 "\n\nEnter your new password:",
-            password=True,
-            style=style).run()
-        if password is None:
-            return False
-        re_password = input_dialog(
-            title="Set Password",
-            text="Please re-enter your password:",
-            password=True,
-            style=style).run()
-        if re_password is None:
-            return False
-        if password != re_password:
-            err_msg = "Passwords entered do not match, please try again."
-        else:
-            Security.login(password)
-            # encrypt current timestamp as a dummy to prevent promping for password if bot exits without connecting an exchange
-            dummy = f"{time.time()}"
-            Security.update_secure_config("default", dummy)
-    else:
-        password = input_dialog(
-            title="Welcome back to Hummingbot",
-            text="Enter your password:",
-            password=True,
-            style=style).run()
-        if password is None:
-            return False
-        if not Security.login(password):
-            err_msg = "Invalid password - please try again."
-    if err_msg is not None:
-        message_dialog(
-            title='Error',
-            text=err_msg,
-            style=style).run()
-        return login_prompt()
-    return True
->>>>>>> 1eb2577a
+        style=style).run()