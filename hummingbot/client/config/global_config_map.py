import random
from typing import Callable, Optional
from decimal import Decimal
import os.path
from hummingbot.client.config.config_var import ConfigVar
from hummingbot.client.settings import (
    required_exchanges,
    DEXES,
    DEFAULT_KEY_FILE_PATH,
    DEFAULT_LOG_FILE_PATH,
    SCRIPTS_PATH, EXCHANGES
)
from hummingbot.client.config.config_validators import (
    validate_bool,
    validate_decimal
)


def generate_client_id() -> str:
    vals = [random.choice(range(0, 256)) for i in range(0, 20)]
    return "".join([f"{val:02x}" for val in vals])


# Required conditions
def paper_trade_disabled():
    return global_config_map.get("paper_trade_enabled").value is False


def using_exchange(exchange: str) -> Callable:
    return lambda: paper_trade_disabled() and exchange in required_exchanges


def using_wallet() -> bool:
    return paper_trade_disabled() and any([e in DEXES for e in required_exchanges])


def using_bamboo_coordinator_mode() -> bool:
    return global_config_map.get("bamboo_relay_use_coordinator").value


def validate_script_file_path(file_path: str) -> Optional[bool]:
    path, name = os.path.split(file_path)
    if path == "":
        file_path = os.path.join(SCRIPTS_PATH, file_path)
    if not os.path.isfile(file_path):
        return f"{file_path} file does not exist."


# Main global config store
global_config_map = {
    # The variables below are usually not prompted during setup process
    "client_id":
        ConfigVar(key="client_id",
                  prompt=None,
                  required_if=lambda: False,
                  default=generate_client_id()),
    "log_level":
        ConfigVar(key="log_level",
                  prompt=None,
                  required_if=lambda: False,
                  default="INFO"),
    "debug_console":
        ConfigVar(key="debug_console",
                  prompt=None,
                  type_str="bool",
                  required_if=lambda: False,
                  default=False),
    "strategy_report_interval":
        ConfigVar(key="strategy_report_interval",
                  prompt=None,
                  type_str="float",
                  required_if=lambda: False,
                  default=900),
    "logger_override_whitelist":
        ConfigVar(key="logger_override_whitelist",
                  prompt=None,
                  required_if=lambda: False,
                  default=["hummingbot.strategy",
                           "hummingbot.market",
                           "hummingbot.wallet",
                           "conf"
                           ],
                  type_str="list"),
    "key_file_path":
        ConfigVar(key="key_file_path",
                  prompt=f"Where would you like to save your private key file? "
                         f"(default '{DEFAULT_KEY_FILE_PATH}') >>> ",
                  required_if=lambda: False,
                  default=DEFAULT_KEY_FILE_PATH),
    "log_file_path":
        ConfigVar(key="log_file_path",
                  prompt=f"Where would you like to save your logs? (default '{DEFAULT_LOG_FILE_PATH}') >>> ",
                  required_if=lambda: False,
                  default=DEFAULT_LOG_FILE_PATH),

    # Required by chosen CEXes or DEXes
    "paper_trade_enabled":
        ConfigVar(key="paper_trade_enabled",
                  prompt="Enable paper trading mode (Yes/No) ? >>> ",
                  type_str="bool",
                  default=False,
                  required_if=lambda: True,
                  validator=validate_bool),
    "paper_trade_account_balance":
        ConfigVar(key="paper_trade_account_balance",
                  prompt="Enter paper trade balance settings (Input must be valid json: "
                         "e.g. [[\"ETH\", 10.0], [\"USDC\", 100]]) >>> ",
                  required_if=lambda: False,
                  type_str="json",
                  ),
    "binance_api_key":
        ConfigVar(key="binance_api_key",
                  prompt="Enter your Binance API key >>> ",
                  required_if=using_exchange("binance"),
                  is_secure=True,
                  is_connect_key=True),
    "binance_api_secret":
        ConfigVar(key="binance_api_secret",
                  prompt="Enter your Binance API secret >>> ",
                  required_if=using_exchange("binance"),
                  is_secure=True,
                  is_connect_key=True),
    "coinbase_pro_api_key":
        ConfigVar(key="coinbase_pro_api_key",
                  prompt="Enter your Coinbase API key >>> ",
                  required_if=using_exchange("coinbase_pro"),
                  is_secure=True,
                  is_connect_key=True),
    "coinbase_pro_secret_key":
        ConfigVar(key="coinbase_pro_secret_key",
                  prompt="Enter your Coinbase secret key >>> ",
                  required_if=using_exchange("coinbase_pro"),
                  is_secure=True,
                  is_connect_key=True),
    "coinbase_pro_passphrase":
        ConfigVar(key="coinbase_pro_passphrase",
                  prompt="Enter your Coinbase passphrase >>> ",
                  required_if=using_exchange("coinbase_pro"),
                  is_secure=True,
                  is_connect_key=True),
    "huobi_api_key":
        ConfigVar(key="huobi_api_key",
                  prompt="Enter your Huobi API key >>> ",
                  required_if=using_exchange("huobi"),
                  is_secure=True,
                  is_connect_key=True),
    "huobi_secret_key":
        ConfigVar(key="huobi_secret_key",
                  prompt="Enter your Huobi secret key >>> ",
                  required_if=using_exchange("huobi"),
                  is_secure=True,
                  is_connect_key=True),
    "liquid_api_key":
        ConfigVar(key="liquid_api_key",
                  prompt="Enter your Liquid API key >>> ",
                  required_if=using_exchange("liquid"),
                  is_secure=True,
                  is_connect_key=True),
    "liquid_secret_key":
        ConfigVar(key="liquid_secret_key",
                  prompt="Enter your Liquid secret key >>> ",
                  required_if=using_exchange("liquid"),
                  is_secure=True,
                  is_connect_key=True),
    "bamboo_relay_use_coordinator":
        ConfigVar(key="bamboo_relay_use_coordinator",
                  prompt="Would you like to use the Bamboo Relay Coordinator? (Yes/No) >>> ",
                  required_if=lambda: False,
                  type_str="bool",
                  default=False,
                  validator=validate_bool),
    "bamboo_relay_pre_emptive_soft_cancels":
        ConfigVar(key="bamboo_relay_pre_emptive_soft_cancels",
                  prompt="Would you like to pre-emptively soft cancel orders? (Yes/No) >>> ",
                  required_if=lambda: False,
                  type_str="bool",
                  default=False,
                  validator=validate_bool),
    "bittrex_api_key":
        ConfigVar(key="bittrex_api_key",
                  prompt="Enter your Bittrex API key >>> ",
                  required_if=using_exchange("bittrex"),
                  is_secure=True,
                  is_connect_key=True),
    "bittrex_secret_key":
        ConfigVar(key="bittrex_secret_key",
                  prompt="Enter your Bittrex secret key >>> ",
                  required_if=using_exchange("bittrex"),
                  is_secure=True,
                  is_connect_key=True),
    "kucoin_api_key":
        ConfigVar(key="kucoin_api_key",
                  prompt="Enter your KuCoin API key >>> ",
                  required_if=using_exchange("kucoin"),
                  is_secure=True,
                  is_connect_key=True),
    "kucoin_secret_key":
        ConfigVar(key="kucoin_secret_key",
                  prompt="Enter your KuCoin secret key >>> ",
                  required_if=using_exchange("kucoin"),
                  is_secure=True,
                  is_connect_key=True),
    "kucoin_passphrase":
        ConfigVar(key="kucoin_passphrase",
                  prompt="Enter your KuCoin passphrase >>> ",
                  required_if=using_exchange("kucoin"),
                  is_secure=True,
                  is_connect_key=True),
<<<<<<< HEAD
=======
    "bitcoin_com_api_key":
        ConfigVar(key="bitcoin_com_api_key",
                  prompt="Enter your bitcoin_com API key >>> ",
                  required_if=using_exchange("bitcoin_com"),
                  is_secure=True,
                  is_connect_key=True),
    "bitcoin_com_secret_key":
        ConfigVar(key="bitcoin_com_secret_key",
                  prompt="Enter your bitcoin_com secret key >>> ",
                  required_if=using_exchange("bitcoin_com"),
                  is_secure=True,
                  is_connect_key=True),
    "bitfinex_api_key":
        ConfigVar(key="bitfinex_api_key",
                  prompt="Enter your Bitfinex API key >>> ",
                  required_if=using_exchange("bitfinex"),
                  is_secure=True,
                  is_connect_key=True),
    "bitfinex_secret_key":
        ConfigVar(key="bitfinex_secret_key",
                  prompt="Enter your Bitfinex secret key >>> ",
                  required_if=using_exchange("bitfinex"),
                  is_secure=True,
                  is_connect_key=True),
>>>>>>> 9d6863a5
    "eterbase_api_key":
        ConfigVar(key="eterbase_api_key",
                  prompt="Enter your Eterbase API key >>> ",
                  required_if=using_exchange("eterbase"),
                  is_secure=True,
                  is_connect_key=True),
    "eterbase_secret_key":
        ConfigVar(key="eterbase_secret_key",
                  prompt="Enter your Eterbase secret key >>> ",
                  required_if=using_exchange("eterbase"),
                  is_secure=True,
                  is_connect_key=True),
    "eterbase_account":
        ConfigVar(key="eterbase_account",
                  prompt="Enter your Eterbase account >>> ",
                  required_if=using_exchange("eterbase"),
                  is_secure=True,
                  is_connect_key=True),
    "kraken_api_key":
        ConfigVar(key="kraken_api_key",
                  prompt="Enter your Kraken API key >>> ",
                  required_if=using_exchange("kraken"),
                  is_secure=True,
                  is_connect_key=True),
    "kraken_secret_key":
        ConfigVar(key="kraken_secret_key",
                  prompt="Enter your Kraken secret key >>> ",
                  required_if=using_exchange("kraken"),
                  is_secure=True,
                  is_connect_key=True),
    "crypto_com_api_key":
        ConfigVar(key="crypto_com_api_key",
                  prompt="Enter your Crypto.com API key >>> ",
                  required_if=using_exchange("crypto_com"),
                  is_secure=True,
                  is_connect_key=True),
    "crypto_com_secret_key":
        ConfigVar(key="crypto_com_secret_key",
                  prompt="Enter your Crypto.com secret key >>> ",
                  required_if=using_exchange("crypto_com"),
                  is_secure=True,
                  is_connect_key=True),
    "celo_address":
        ConfigVar(key="celo_address",
                  prompt="Enter your Celo account address >>> ",
                  type_str="str",
                  required_if=lambda: False,
                  is_connect_key=True),
    "celo_password":
        ConfigVar(key="celo_password",
                  prompt="Enter your Celo account password >>> ",
                  type_str="str",
                  required_if=lambda: global_config_map["celo_address"].value is not None,
                  is_secure=True,
                  is_connect_key=True),
    "ethereum_wallet":
        ConfigVar(key="ethereum_wallet",
                  prompt="Enter your wallet private key >>> ",
                  type_str="str",
                  required_if=lambda: False,
                  is_connect_key=True),
    "ethereum_rpc_url":
        ConfigVar(key="ethereum_rpc_url",
                  prompt="Which Ethereum node would you like your client to connect to? >>> ",
                  required_if=lambda: global_config_map["ethereum_wallet"].value is not None),
    "ethereum_rpc_ws_url":
        ConfigVar(key="ethereum_rpc_ws_url",
                  prompt="Enter the Websocket Address of your Ethereum Node >>> ",
                  required_if=lambda: global_config_map["ethereum_rpc_url"].value is not None),
    "ethereum_chain_name":
        ConfigVar(key="ethereum_chain_name",
                  prompt="What is your preferred ethereum chain name? >>> ",
                  type_str="str",
                  required_if=lambda: False,
                  default="MAIN_NET"),
    "ethereum_token_overrides":
        ConfigVar(key="ethereum_token_overrides",
                  prompt="What is your preferred ethereum token overrides? >>> ",
                  type_str="json",
                  required_if=lambda: False,
                  default={}),
    # Whether or not to invoke cancel_all on exit if marketing making on a open order book DEX (e.g. Radar Relay)
    "on_chain_cancel_on_exit":
        ConfigVar(key="on_chain_cancel_on_exit",
                  prompt="Would you like to cancel transactions on chain if using an open order books exchanges? >>> ",
                  required_if=lambda: False,
                  type_str="bool",
                  default=False),
    "kill_switch_enabled":
        ConfigVar(key="kill_switch_enabled",
                  prompt="Would you like to enable the kill switch? (Yes/No) >>> ",
                  required_if=paper_trade_disabled,
                  type_str="bool",
                  default=False,
                  validator=validate_bool),
    "kill_switch_rate":
        ConfigVar(key="kill_switch_rate",
                  prompt="At what profit/loss rate would you like the bot to stop? "
                         "(e.g. -5 equals 5 percent loss) >>> ",
                  type_str="decimal",
                  default=-100,
                  validator=lambda v: validate_decimal(v, Decimal(-100), Decimal(100)),
                  required_if=lambda: global_config_map["kill_switch_enabled"].value),
    "telegram_enabled":
        ConfigVar(key="telegram_enabled",
                  prompt="Would you like to enable telegram? >>> ",
                  type_str="bool",
                  default=False,
                  required_if=lambda: False),
    "telegram_token":
        ConfigVar(key="telegram_token",
                  prompt="What is your telegram token? >>> ",
                  required_if=lambda: False),
    "telegram_chat_id":
        ConfigVar(key="telegram_chat_id",
                  prompt="What is your telegram chat id? >>> ",
                  required_if=lambda: False),
    "send_error_logs":
        ConfigVar(key="send_error_logs",
                  prompt="Would you like to send error logs to hummingbot? (Yes/No) >>> ",
                  type_str="bool",
                  default=True),
    "min_quote_order_amount":
        ConfigVar(key="min_quote_order_amount",
                  prompt=None,
                  required_if=lambda: False,
                  type_str="json",
                  ),
    # Database options
    "db_engine":
        ConfigVar(key="db_engine",
                  prompt="Please enter database engine you want to use (reference: https://docs.sqlalchemy.org/en/13/dialects/) >>> ",
                  type_str="str",
                  required_if=lambda: False,
                  default="sqlite"),
    "db_host":
        ConfigVar(key="db_host",
                  prompt="Please enter your DB host address >>> ",
                  type_str="str",
                  required_if=lambda: global_config_map.get("db_engine").value != "sqlite",
                  default="127.0.0.1"),
    "db_port":
        ConfigVar(key="db_port",
                  prompt="Please enter your DB port >>> ",
                  type_str="str",
                  required_if=lambda: global_config_map.get("db_engine").value != "sqlite",
                  default="3306"),
    "db_username":
        ConfigVar(key="db_username",
                  prompt="Please enter your DB username >>> ",
                  type_str="str",
                  required_if=lambda: global_config_map.get("db_engine").value != "sqlite",
                  default="username"),
    "db_password":
        ConfigVar(key="db_password",
                  prompt="Please enter your DB password >>> ",
                  type_str="str",
                  required_if=lambda: global_config_map.get("db_engine").value != "sqlite",
                  default="password"),
    "db_name":
        ConfigVar(key="db_name",
                  prompt="Please enter your the name of your DB >>> ",
                  type_str="str",
                  required_if=lambda: global_config_map.get("db_engine").value != "sqlite",
                  default="dbname"),
    "0x_active_cancels":
        ConfigVar(key="0x_active_cancels",
                  prompt="Enable active order cancellations for 0x exchanges (warning: this costs gas)?  >>> ",
                  type_str="bool",
                  default=False,
                  validator=validate_bool),
    "script_enabled":
        ConfigVar(key="script_enabled",
                  prompt="Would you like to enable script feature? (Yes/No) >>> ",
                  type_str="bool",
                  default=False,
                  validator=validate_bool),
    "script_file_path":
        ConfigVar(key="script_file_path",
                  prompt='Enter path to your script file >>> ',
                  type_str="str",
                  required_if=lambda: global_config_map["script_enabled"].value,
                  validator=validate_script_file_path),
    "balance_asset_limit":
        ConfigVar(key="balance_asset_limit",
                  prompt="Use the `balance limit` command"
                         "e.g. balance limit [EXCHANGE] [ASSET] [AMOUNT]",
                  required_if=lambda: False,
                  type_str="json",
                  default={exchange: None for exchange in EXCHANGES}),
}<|MERGE_RESOLUTION|>--- conflicted
+++ resolved
@@ -206,20 +206,6 @@
                   required_if=using_exchange("kucoin"),
                   is_secure=True,
                   is_connect_key=True),
-<<<<<<< HEAD
-=======
-    "bitcoin_com_api_key":
-        ConfigVar(key="bitcoin_com_api_key",
-                  prompt="Enter your bitcoin_com API key >>> ",
-                  required_if=using_exchange("bitcoin_com"),
-                  is_secure=True,
-                  is_connect_key=True),
-    "bitcoin_com_secret_key":
-        ConfigVar(key="bitcoin_com_secret_key",
-                  prompt="Enter your bitcoin_com secret key >>> ",
-                  required_if=using_exchange("bitcoin_com"),
-                  is_secure=True,
-                  is_connect_key=True),
     "bitfinex_api_key":
         ConfigVar(key="bitfinex_api_key",
                   prompt="Enter your Bitfinex API key >>> ",
@@ -232,7 +218,6 @@
                   required_if=using_exchange("bitfinex"),
                   is_secure=True,
                   is_connect_key=True),
->>>>>>> 9d6863a5
     "eterbase_api_key":
         ConfigVar(key="eterbase_api_key",
                   prompt="Enter your Eterbase API key >>> ",
