--- conflicted
+++ resolved
@@ -40,13 +40,10 @@
     configurationPath: pangolin.yml
     schemaPath: pangolin-schema.json
 
-<<<<<<< HEAD
-=======
   $namespace quickswap:
     configurationPath: quickswap.yml
     schemaPath: quickswap-schema.json
     
->>>>>>> 367c6049
   $namespace perp:
     configurationPath: perp.yml
     schemaPath: perp-schema.json
