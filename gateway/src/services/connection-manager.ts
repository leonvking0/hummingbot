import { Ethereum } from '../chains/ethereum/ethereum';
import { Avalanche } from '../chains/avalanche/avalanche';
import { Harmony } from '../chains/harmony/harmony';
import { Solana, Solanaish } from '../chains/solana/solana';
import { Polygon } from '../chains/polygon/polygon';
import { Uniswap } from '../connectors/uniswap/uniswap';
import { UniswapLP } from '../connectors/uniswap/uniswap.lp';
import { Pangolin } from '../connectors/pangolin/pangolin';
<<<<<<< HEAD
import { Serum } from '../connectors/serum/serum';
=======
import { Quickswap } from '../connectors/quickswap/quickswap';
>>>>>>> a9dd8861
import { Perp } from '../connectors/perp/perp';
import {
  Ethereumish,
  Perpish,
  Uniswapish,
  UniswapLPish,
} from './common-interfaces';
import { Traderjoe } from '../connectors/traderjoe/traderjoe';
import { Sushiswap } from '../connectors/sushiswap/sushiswap';
import { Serumish } from '../connectors/serum/serum';

export type ChainUnion = Ethereumish | Solanaish;

export type Chain<T> = T extends Ethereumish
  ? Ethereumish
  : T extends Solanaish
  ? Solanaish
  : never;

export async function getChain<T>(
  chain: string,
  network: string
): Promise<Chain<T>> {
  let chainInstance: ChainUnion;

  if (chain === 'ethereum') chainInstance = Ethereum.getInstance(network);
  else if (chain === 'avalanche')
    chainInstance = Avalanche.getInstance(network);
  else if (chain === 'polygon') chainInstance = Polygon.getInstance(network);
  else if (chain === 'harmony') chainInstance = Harmony.getInstance(network);
  else if (chain === 'solana')
    chainInstance = await Solana.getInstance(network);
  else throw new Error('unsupported chain');

  if (!chainInstance.ready()) {
    await chainInstance.init();
  }

  return chainInstance as Chain<T>;
}

type ConnectorUnion = Uniswapish | UniswapLPish | Perpish | Serumish;

export type Connector<T> = T extends Uniswapish
  ? Uniswapish
  : T extends UniswapLPish
  ? UniswapLPish
  : T extends Perpish
  ? Perpish
  : T extends Serumish
  ? Serumish
  : never;

export async function getConnector<T>(
  chain: string,
  network: string,
  connector: string | undefined,
  address?: string
): Promise<Connector<T>> {
  let connectorInstance: ConnectorUnion;

  if (chain === 'ethereum' && connector === 'uniswap') {
    connectorInstance = Uniswap.getInstance(chain, network);
  } else if (chain === 'polygon' && connector === 'quickswap') {
    connectorInstance = Quickswap.getInstance(chain, network);
  } else if (chain === 'ethereum' && connector === 'sushiswap') {
    connectorInstance = Sushiswap.getInstance(chain, network);
  } else if (chain === 'ethereum' && connector === 'uniswapLP') {
    connectorInstance = UniswapLP.getInstance(chain, network);
  } else if (chain === 'ethereum' && connector === 'perp') {
    connectorInstance = Perp.getInstance(chain, network, address);
  } else if (chain === 'avalanche' && connector === 'pangolin') {
    connectorInstance = Pangolin.getInstance(chain, network);
  } else if (chain === 'avalanche' && connector === 'traderjoe') {
    connectorInstance = Traderjoe.getInstance(chain, network);
  } else if (chain === 'solana' && connector === 'serum') {
    connectorInstance = await Serum.getInstance(chain, network);
  } else {
    throw new Error('unsupported chain or connector');
  }

  if (!connectorInstance.ready()) {
    await connectorInstance.init();
  }

  return connectorInstance as Connector<T>;
}<|MERGE_RESOLUTION|>--- conflicted
+++ resolved
@@ -6,11 +6,8 @@
 import { Uniswap } from '../connectors/uniswap/uniswap';
 import { UniswapLP } from '../connectors/uniswap/uniswap.lp';
 import { Pangolin } from '../connectors/pangolin/pangolin';
-<<<<<<< HEAD
 import { Serum } from '../connectors/serum/serum';
-=======
 import { Quickswap } from '../connectors/quickswap/quickswap';
->>>>>>> a9dd8861
 import { Perp } from '../connectors/perp/perp';
 import {
   Ethereumish,
